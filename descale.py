--- conflicted
+++ resolved
@@ -45,19 +45,11 @@
     src_sh = src_f.subsampling_h
 
     if src_cf == RGB and not gray:
-<<<<<<< HEAD
-        rgb = to_rgbs(src).descale.Descale(width, height, kernel=kernel, taps=taps, b=b, c=c, custom_kernel=custom_kernel)
+        rgb = to_rgbs(src).descale.Descale(width, height, kernel=kernel, taps=taps, b=b, c=c, custom_kernel=custom_kernel, border_handling=border_handling)
         return rgb.resize.Point(format=src_f.id)
 
-    y = to_grays(src).descale.Descale(width, height, kernel=kernel, taps=taps, b=b, c=c, custom_kernel=custom_kernel)
+    y = to_grays(src).descale.Descale(width, height, kernel=kernel, taps=taps, b=b, c=c, custom_kernel=custom_kernel, border_handling=border_handling)
     y_f = core.register_format(GRAY, src_st, src_bits, 0, 0)
-=======
-        rgb = to_rgbs(src).descale.Descale(width, height, kernel, custom_kernel, taps, b, c, border_handling=border_handling)
-        return rgb.resize.Point(format=src_f.id)
-
-    y = to_grays(src).descale.Descale(width, height, kernel, custom_kernel, taps, b, c, border_handling=border_handling)
-    y_f = core.query_video_format(GRAY, src_st, src_bits, 0, 0)
->>>>>>> 8c53f5d1
     y = y.resize.Point(format=y_f.id)
 
     if src_cf == GRAY or gray:
