--- conflicted
+++ resolved
@@ -13,11 +13,7 @@
 
 includedirs = ['include', 'src']
 
-<<<<<<< HEAD
 sources = ['src/descale.c']
-=======
-sources = ['src/descale.c', 'src/vsplugin.cc']
->>>>>>> 4a288cf5
 
 libs = []
 
@@ -26,7 +22,7 @@
 libtype = get_option('libtype')
 
 if libtype in ['vapoursynth', 'both']
-    sources += ['src/vsplugin.c']
+    sources += ['src/vsplugin.cc']
 endif
 
 if libtype in ['avisynth', 'both']
@@ -37,12 +33,7 @@
 # so we don't need to have VS fully installed
 # in our build environment. Just the header files
 # are enough.
-<<<<<<< HEAD
-if host_machine.system() == 'windows'
-    # Statically link things on Windows.
-    m_dep = cc.find_library('m', static: true, required: false)
-    p_dep = cc.find_library('winpthread', static: true)
-    deps += [m_dep, p_dep]
+if is_windows
     if libtype in ['avisynth', 'both']
         deps += [cc.find_library('AviSynth', dirs: meson.current_source_dir())]
     endif
@@ -52,6 +43,7 @@
     else
         installdir = join_paths(get_option('libdir'), 'avisynth')
     endif
+    m_dep = []
 else
     m_dep = cc.find_library('m', required: false)
     p_dep = cc.find_library('pthread')
@@ -69,16 +61,6 @@
     else
         installdir = join_paths(avs.get_pkgconfig_variable('libdir'), 'avisynth')
     endif
-=======
-if is_windows
-    installdir = join_paths(get_option('libdir'), 'vapoursynth')
-    m_dep = []
-else
-    m_dep = [cc.find_library('m', required: false)]
-    vs = dependency('vapoursynth').partial_dependency(compile_args: true, includes: true)
-    deps += m_dep + [vs]
-    installdir = join_paths(vs.get_pkgconfig_variable('libdir'), 'vapoursynth')
->>>>>>> 4a288cf5
 endif
 
 if host_machine.cpu_family().startswith('x86')
